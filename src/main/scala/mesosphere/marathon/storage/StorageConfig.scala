--- conflicted
+++ resolved
@@ -17,10 +17,7 @@
 import org.apache.curator.framework.api.ACLProvider
 import org.apache.curator.framework.imps.GzipCompressionProvider
 import org.apache.curator.framework.{AuthInfo, CuratorFrameworkFactory}
-<<<<<<< HEAD
-=======
 import org.apache.curator.retry.BoundedExponentialBackoffRetry
->>>>>>> 5151fa3d
 import org.apache.zookeeper.data.ACL
 
 import scala.concurrent.duration._
@@ -105,13 +102,9 @@
     maxConcurrent: Int,
     maxOutstanding: Int,
     maxVersions: Int,
-<<<<<<< HEAD
-    gcActorScanBatchSize: Int,
-    groupVersionsCacheSize: Int,
-=======
     storageCompactionScanBatchSize: Int,
     storageCompactionInterval: FiniteDuration,
->>>>>>> 5151fa3d
+    groupVersionsCacheSize: Int,
     versionCacheConfig: Option[VersionCacheConfig],
     availableFeatures: Set[String],
     lifecycleState: LifecycleState,
@@ -176,23 +169,14 @@
       maxConcurrent = conf.zkMaxConcurrency(),
       maxOutstanding = Int.MaxValue,
       maxVersions = conf.maxVersions(),
-<<<<<<< HEAD
-      gcActorScanBatchSize = conf.gcActorScanBatchSize(),
-      groupVersionsCacheSize = conf.groupVersionsCacheSize(),
-      versionCacheConfig = if (conf.versionCacheEnabled()) StorageConfig.DefaultVersionCacheConfig else None,
-      availableFeatures = conf.availableFeatures,
-      backupLocation = conf.backupLocation.get,
-      lifecycleState = lifecycleState,
-      defaultNetworkName = conf.defaultNetworkName.get
-=======
       storageCompactionInterval = conf.storageCompactionInterval().seconds,
       storageCompactionScanBatchSize = conf.storageCompactionScanBatchSize(),
+      groupVersionsCacheSize = conf.groupVersionsCacheSize(),
       versionCacheConfig = if (conf.versionCacheEnabled()) StorageConfig.DefaultVersionCacheConfig else None,
       availableFeatures = conf.availableFeatures,
       backupLocation = conf.backupLocation.toOption,
       lifecycleState = lifecycleState,
       defaultNetworkName = conf.defaultNetworkName.toOption
->>>>>>> 5151fa3d
     )
 }
 
