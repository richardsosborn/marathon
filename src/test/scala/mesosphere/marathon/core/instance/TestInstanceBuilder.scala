--- conflicted
+++ resolved
@@ -144,19 +144,15 @@
     None
   )
 
-<<<<<<< HEAD
-  val defaultAgentInfo = Instance.AgentInfo(
-=======
   def fromTask(task: Task, agentInfo: AgentInfo, unreachableStrategy: UnreachableStrategy): Instance = {
     val since = task.status.startedAt.getOrElse(task.status.stagedAt)
     val tasksMap = Map(task.taskId -> task)
-    val state = Instance.InstanceState(None, tasksMap, since, unreachableStrategy)
+    val state = Instance.InstanceState(None, tasksMap, since, unreachableStrategy, Goal.Running)
 
-    new Instance(task.taskId.instanceId, agentInfo, state, tasksMap, task.runSpecVersion, unreachableStrategy, None)
+    new Instance(task.taskId.instanceId, Some(agentInfo), state, tasksMap, task.runSpecVersion, unreachableStrategy, None)
   }
 
-  private val defaultAgentInfo = Instance.AgentInfo(
->>>>>>> e9c81382
+  val defaultAgentInfo = Instance.AgentInfo(
     host = AgentTestDefaults.defaultHostName,
     agentId = Some(AgentTestDefaults.defaultAgentId), region = None, zone = None, attributes = Seq.empty)
 
